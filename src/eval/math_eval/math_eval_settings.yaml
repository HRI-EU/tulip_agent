# Settings for math eval


ground_truth: MATH_benchmarks/benchmark_prealgebra_1-1.json
number_of_runs: 1
log_folder: logs
log_file: null
task_filter: null

tools: math_tools
model: "gpt-3.5-turbo-0125"
embedding_model: "text-embedding-3-large"

tulip_top_k: 5
search_similarity_threshold: null

agents:
    BaseAgent: False
    NaiveToolAgent: False
    CotToolAgent: True
    MinimalTulipAgent: False
    NaiveTulipAgent: False
    CotTulipAgent: True
<<<<<<< HEAD
    InformedCotTulipAgent: False
    PrunedCotTulipAgent: False
    OneShotCotTulipAgent: False
=======
    InformedCotTulipAgent: True
    PrimedCotTulipAgent: True
    OneShotCotTulipAgent: True
>>>>>>> 059630b4
    AutoTulipAgent: False

colors:
    BaseAgent: "#a6a6a6"
    NaiveToolAgent: "#8cb3d9"
    CotToolAgent: "#6699ff"
    MinimalTulipAgent: "#9999ff"
    NaiveTulipAgent: "#9966ff"
    CotTulipAgent: "#9933ff"
    InformedCotTulipAgent: "#9900ff"
    PrimedCotTulipAgent: "#cc66ff"
    OneShotCotTulipAgent: "#cc33ff"
    AutoTulipAgent: "#660066"<|MERGE_RESOLUTION|>--- conflicted
+++ resolved
@@ -1,8 +1,7 @@
 # Settings for math eval
 
-
-ground_truth: MATH_benchmarks/benchmark_prealgebra_1-1.json
-number_of_runs: 1
+ground_truth: math_tasks.json
+number_of_runs: 3
 log_folder: logs
 log_file: null
 task_filter: null
@@ -15,21 +14,15 @@
 search_similarity_threshold: null
 
 agents:
-    BaseAgent: False
-    NaiveToolAgent: False
+    BaseAgent: True
+    NaiveToolAgent: True
     CotToolAgent: True
-    MinimalTulipAgent: False
-    NaiveTulipAgent: False
+    MinimalTulipAgent: True
+    NaiveTulipAgent: True
     CotTulipAgent: True
-<<<<<<< HEAD
-    InformedCotTulipAgent: False
-    PrunedCotTulipAgent: False
-    OneShotCotTulipAgent: False
-=======
     InformedCotTulipAgent: True
-    PrimedCotTulipAgent: True
+    PrunedCotTulipAgent: True
     OneShotCotTulipAgent: True
->>>>>>> 059630b4
     AutoTulipAgent: False
 
 colors:
