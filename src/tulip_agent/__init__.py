#!/usr/bin/env python3
#
# Copyright (c) 2024, Honda Research Institute Europe GmbH
#
# Redistribution and use in source and binary forms, with or without
# modification, are permitted provided that the following conditions are met:
#
# 1. Redistributions of source code must retain the above copyright notice, this
#    list of conditions and the following disclaimer.
#
# 2. Redistributions in binary form must reproduce the above copyright notice,
#    this list of conditions and the following disclaimer in the documentation
#    and/or other materials provided with the distribution.
#
# 3. Neither the name of the copyright holder nor the names of its
#    contributors may be used to endorse or promote products derived from
#    this software without specific prior written permission.
#
# THIS SOFTWARE IS PROVIDED BY THE COPYRIGHT HOLDERS AND CONTRIBUTORS "AS IS"
# AND ANY EXPRESS OR IMPLIED WARRANTIES, INCLUDING, BUT NOT LIMITED TO, THE
# IMPLIED WARRANTIES OF MERCHANTABILITY AND FITNESS FOR A PARTICULAR PURPOSE ARE
# DISCLAIMED. IN NO EVENT SHALL THE COPYRIGHT HOLDER OR CONTRIBUTORS BE LIABLE
# FOR ANY DIRECT, INDIRECT, INCIDENTAL, SPECIAL, EXEMPLARY, OR CONSEQUENTIAL
# DAMAGES (INCLUDING, BUT NOT LIMITED TO, PROCUREMENT OF SUBSTITUTE GOODS OR
# SERVICES; LOSS OF USE, DATA, OR PROFITS; OR BUSINESS INTERRUPTION) HOWEVER
# CAUSED AND ON ANY THEORY OF LIABILITY, WHETHER IN CONTRACT, STRICT LIABILITY,
# OR TORT (INCLUDING NEGLIGENCE OR OTHERWISE) ARISING IN ANY WAY OUT OF THE USE
# OF THIS SOFTWARE, EVEN IF ADVISED OF THE POSSIBILITY OF SUCH DAMAGE.
#
import logging

<<<<<<< HEAD
from .base_agent import BaseAgent
from .function_analyzer import FunctionAnalyzer
from .task import Task
from .tool import Tool
from .tool_agent import CotToolAgent, NaiveToolAgent
from .tool_library import ToolLibrary
from .tulip_agent import (
=======
from tulip_agent.agents import (
>>>>>>> 5988d7ff
    AutoTulipAgent,
    BaseAgent,
    CotToolAgent,
    CotTulipAgent,
    DfsTulipAgent,
    InformedCotTulipAgent,
    MinimalTulipAgent,
    NaiveToolAgent,
    NaiveTulipAgent,
    OneShotCotTulipAgent,
    PrimedCotTulipAgent,
)

from .function_analyzer import FunctionAnalyzer
from .tool_library import ToolLibrary


__all__ = [
    AutoTulipAgent,
    BaseAgent,
    CotToolAgent,
    CotTulipAgent,
    FunctionAnalyzer,
    InformedCotTulipAgent,
    MinimalTulipAgent,
    NaiveToolAgent,
    NaiveTulipAgent,
    OneShotCotTulipAgent,
    PrimedCotTulipAgent,
    Task,
    Tool,
    ToolLibrary,
    DfsTulipAgent,
]


# logger settings
logging.getLogger("tulip").addHandler(logging.NullHandler())<|MERGE_RESOLUTION|>--- conflicted
+++ resolved
@@ -29,17 +29,7 @@
 #
 import logging
 
-<<<<<<< HEAD
-from .base_agent import BaseAgent
-from .function_analyzer import FunctionAnalyzer
-from .task import Task
-from .tool import Tool
-from .tool_agent import CotToolAgent, NaiveToolAgent
-from .tool_library import ToolLibrary
-from .tulip_agent import (
-=======
 from tulip_agent.agents import (
->>>>>>> 5988d7ff
     AutoTulipAgent,
     BaseAgent,
     CotToolAgent,
@@ -52,9 +42,10 @@
     OneShotCotTulipAgent,
     PrimedCotTulipAgent,
 )
-
-from .function_analyzer import FunctionAnalyzer
-from .tool_library import ToolLibrary
+from tulip_agent.function_analyzer import FunctionAnalyzer
+from tulip_agent.task import Task
+from tulip_agent.tool import Tool
+from tulip_agent.tool_library import ToolLibrary
 
 
 __all__ = [
